(defpackage :koto.iconv
  (:nicknames :iconv)
  (:use :cl)
  (:export :iconv
           :iconv-compat
           :iconv-error
           :iconv-open-error
           :iconv-unknown-encoding-error
           :iconv-invalid-multibyte
           :iconv-to-string
           :iconv-from-string))

(in-package :iconv)

(defvar *report-bytes-count* 10
  "The number of bytes that will be reported when displaying an error.")

(cffi:define-foreign-library libiconv
<<<<<<< HEAD
  (:darwin "libiconv.dylib"))
=======
  (:darwin "libiconv.dylib")
  ((and :unix (not :linux)) "libiconv.so"))
>>>>>>> d1e9155d

(cffi:use-foreign-library libiconv)

(define-condition iconv-error (error)
  ()
  (:documentation "Parent for all iconv errors"))

(define-condition iconv-open-error (iconv-error)
  ()
  (:documentation "Error that is raised when ICONV-OPEN returns as error."))

(define-condition iconv-unknown-encoding-error (iconv-error)
  ()
  (:documentation "Error that is raised if the encoding is unknown."))

(define-condition iconv-invalid-multibyte (iconv-error)
  ((buffer :initarg :buffer
           :reader iconv-invalid-multibyte-buffer
           :documentation "The buffer that is being converted. This is a CFFI native buffer.")
   (index :type integer
          :initarg :index
          :reader iconv-invalid-multibyte-index
          :documentation "Index into the source buffer where the error was encountered")
   (at-end-p :initform nil
             :initarg :at-end-p
             :reader iconv-invalid-multibyte-at-end-p
             :documentation "True if the encoding error happened at the end of the buffer"))
  (:report (lambda (condition out)
             (let* ((index (iconv-invalid-multibyte-index condition))
                    (buf (cffi:convert-from-foreign (iconv-invalid-multibyte-buffer condition)
                                                    (list :array :unsigned-char index)))
                    (l (max (- index *report-bytes-count*) 0)))
               (format out "Error decoding buffer at index ~a. Error occurred ~:[mid-buffer.~;at the end of the buffer.~]
Previous ~a bytes leading up to this error: ~s"
                       index (iconv-invalid-multibyte-at-end-p condition) (- index l) (subseq buf l)))))
  (:documentation "Error that is raised when conversion encounters an illegal multibyte sequence"))

(defun get-errno ()
  (iolib.syscalls:errno))

(cffi:defcfun ("iconv_open" %iconv-open) :pointer
  (tocode :string)
  (fromcode :string))

(cffi:defcfun "iconv_close" :int
  (cd :pointer))

(cffi:defcfun ("iconv" %iconv) :unsigned-long
  (cd :pointer)
  (inbuf :pointer)
  (inbytesleft :pointer)
  (outbuf :pointer)
  (outbytesleft :pointer))

(defun iconv-open (tocode fromcode)
  (let ((result (%iconv-open tocode fromcode)))
    (when (= (cffi:pointer-address result)
             (1- (ash 1 (* (cffi:foreign-type-size :pointer) 8))))
      (if (= (get-errno) iolib.syscalls:einval)
          (error 'iconv-unknown-encoding-error)
          (error 'iconv-open-error)))
    result))

(defconstant +error-return+ (1- (ash 1 (* (cffi:foreign-type-size :unsigned-long) 8))))

(defmacro with-iconv-cd ((cd from to) &body body)
  `(let ((,cd (iconv-open (string ,to) (string ,from))))
     (unwind-protect
          (progn ,@body)
       (iconv-close ,cd))))

(defun read-new-replacement-and-offset ()
  (format t "Enter replacement (a single character, codepoint, a string, or nil for no replacement): ")
  (finish-output)
  (let ((replacement (read)))
    (format t "Enter number of bytes to skip: ")
    (finish-output)
    (let ((number-of-bytes (read)))
      (list replacement number-of-bytes))))

(defun iconv (from-code to-code from-vector)
  (with-iconv-cd (cd from-code to-code)
    (let* ((in-len (length from-vector))
	   (out-len (* in-len 2))
	   (out (make-array out-len
			    :element-type '(unsigned-byte 8)
			    :fill-pointer 0
			    :adjustable t))
           end)
      (cffi:with-foreign-objects
          ((inbuffer :unsigned-char in-len)
           (outbuffer :unsigned-char out-len)
           (in-ptr :pointer)
           (out-ptr :pointer)
           (inbytesleft  :unsigned-long)
           (outbytesleft :unsigned-long))
        (loop for i from 0 below in-len
           do (setf (cffi:mem-aref inbuffer :unsigned-char i)
                    (aref from-vector i)))
        (setf (cffi:mem-aref in-ptr :pointer 0) inbuffer
              (cffi:mem-aref out-ptr :pointer 0) outbuffer
              (cffi:mem-aref inbytesleft :unsigned-long 0) in-len
              (cffi:mem-aref outbytesleft :unsigned-long 0) out-len)
        (labels ((current ()
                   (- in-len
                      (cffi:mem-aref inbytesleft :unsigned-long 0)))

                 (has-more-p ()
                   (and (not end)
                        (plusp (cffi:mem-aref inbytesleft :unsigned-long 0))))

                 (copy-to-out ()
                   (loop for i from 0
                      below (- out-len
                               (cffi:mem-aref outbytesleft :unsigned-long 0))
                      do (vector-push-extend
                          (cffi:mem-aref outbuffer :unsigned-char i)
                          out)))

                 (copy-to-out-and-clear-out-buffer ()
                   (copy-to-out)
                   (setf (cffi:mem-aref out-ptr :pointer 0) outbuffer
                                          (cffi:mem-aref outbytesleft :unsigned-long 0)
                                          out-len))

                 (increment-in-ptr (delta)
                   (let* ((remaining (cffi:mem-ref inbytesleft :unsigned-long)))
                     (setq delta (min delta remaining))
                     (setf (cffi:mem-ref in-ptr :pointer)
                           (cffi-sys:make-pointer (+ (cffi-sys:pointer-address (cffi:mem-ref in-ptr :pointer)) delta)))
                     (setf (cffi:mem-ref inbytesleft :unsigned-long) (- remaining delta))))

                 (read-next-part ()
                   (restart-case
                       (let ((ret (%iconv cd
                                          in-ptr
                                          inbytesleft
                                          out-ptr
                                          outbytesleft)))
                         (when (= ret +error-return+)
                           (let ((errno (get-errno)))
                             (cond ((= errno iolib.syscalls:e2big)
                                    (copy-to-out-and-clear-out-buffer))
                                   ((= errno iolib.syscalls:eilseq)
                                    (copy-to-out-and-clear-out-buffer)
                                    (error 'iconv-invalid-multibyte
                                           :buffer inbuffer
                                           :index (current)
                                           :at-end-p nil))
                                   ((= errno iolib.syscalls:einval)
                                    (copy-to-out-and-clear-out-buffer)
                                    (setq end t)
                                    (error 'iconv-invalid-multibyte
                                           :buffer inbuffer
                                           :index (current)
                                           :at-end-p t))))))
                     (iconv-cont ()
                       :report "Continue decoding, skipping the current invalid byte"
                       (when (has-more-p)
                         (increment-in-ptr 1))
                       nil)
                     (iconv-cont-with-args (&optional replacement (delta 1))
                       :report "Continue decoding, specifying a replacement sequence and a skip length"
                       :interactive read-new-replacement-and-offset
                       (when (has-more-p)
                         (increment-in-ptr delta))
                       (when replacement
                         (map nil #'(lambda (v)
                                      (vector-push-extend v out))
                              (iconv-from-string to-code
                                                 (etypecase replacement
                                                   (character (princ-to-string replacement))
                                                   (integer (princ-to-string (code-char replacement)))
                                                   (string replacement)
                                                   (sequence (map 'string #'identity replacement)))))
                         nil))
                     (iconv-finish ()
                       :report "Finish decoding"
                       (setq end t))))

                 (run ()
                   (loop
                      while (has-more-p)
                      do (read-next-part))))

          (run)
          (copy-to-out)))
      out)))

(defun iconv-compat (from-code to-code from-vector
                     &optional (error-value #.(char-code #\?)))
  "The old behaviour of ICONV implemented in terms of the new conditions-based version."
  (let ((illegal-code-seen-p nil))
    (handler-bind ((iconv-invalid-multibyte
                    #'(lambda (condition)
                        (declare (ignore condition))
                        (setq illegal-code-seen-p t)
                        (invoke-restart 'iconv-cont-with-args error-value))))
      (let ((result (iconv from-code to-code from-vector)))
        (values result illegal-code-seen-p)))))

(defun iconv-to-string (from-code from-vector)
  "Decode a byte array into a string."
  (let ((result (iconv:iconv from-code :utf-32be from-vector)))
    (unless (zerop (mod (length result) 4))
      (error "UTF-32BE output length is not divisible by 4: ~a" (length result)))
    (with-output-to-string (out)
      (dotimes (i (/ (length result) 4))
        (write-char (code-char (logior (ash (aref result (* i 4)) 24)
                                       (ash (aref result (+ (* i 4) 1)) 16)
                                       (ash (aref result (+ (* i 4) 2)) 8)
                                       (aref result (+ (* i 4) 3))))
                    out)))))

(defun iconv-from-string (to-code string)
  "Encode a string into a byte array."
  (let ((buf (make-array (* (length string) 4) :element-type '(unsigned-byte 8))))
    (loop
       for i from 0 below (length string)
       for ch across string
       do (let ((code (char-code ch)))
            (setf (aref buf (* i 4)) (logand (ash code -24) #xFF))
            (setf (aref buf (+ (* i 4) 1)) (logand (ash code -16) #xFF))
            (setf (aref buf (+ (* i 4) 2)) (logand (ash code -8) #xFF))
            (setf (aref buf (+ (* i 4) 3)) (logand code #xFF))))
    (iconv :utf-32be to-code buf)))

(defun test-print-array (v)
  (format t "~{~2,'0x ~}" (coerce v 'list)))

(defun test-iconv (&optional (function #'iconv))
  (test-print-array (funcall function :utf-8 :utf-16be #(#xe2 #x98 #x83 ; snowman
                                                         #x01
                                                         #xe2 #x98 ; broken snowman
                                                         #x02
                                                         #xe2 #x98 #x83 ; snowman
                                                         #xe2 #x97))))<|MERGE_RESOLUTION|>--- conflicted
+++ resolved
@@ -16,12 +16,8 @@
   "The number of bytes that will be reported when displaying an error.")
 
 (cffi:define-foreign-library libiconv
-<<<<<<< HEAD
-  (:darwin "libiconv.dylib"))
-=======
   (:darwin "libiconv.dylib")
   ((and :unix (not :linux)) "libiconv.so"))
->>>>>>> d1e9155d
 
 (cffi:use-foreign-library libiconv)
 
